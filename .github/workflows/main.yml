--- conflicted
+++ resolved
@@ -27,41 +27,18 @@
           node-version: '20'
           cache: 'npm'
 
-<<<<<<< HEAD
       - name: Install dependencies
         run: npm ci
 
       - name: Update browserslist database (optional)
         run: npx update-browserslist-db@latest || true
         continue-on-error: true
-=======
-      - name: Install dependencies (clean, reproducible)
-        run: npm ci
-
-      - name: Update Browserslist DB (optional)
-        run: npx update-browserslist-db@latest || true
->>>>>>> 75acb1e8
 
       - name: Setup Pages
         uses: actions/configure-pages@v5
 
-<<<<<<< HEAD
       - name: Build Vite client
         run: npm run build:client
-=======
-      - name: Build Vite client (with fallback)
-        run: |
-          set -euxo pipefail
-          # Show available scripts for debugging
-          npm run || true
-          if node -e "const p=require('./package.json'); process.exit(p.scripts && p.scripts['build:client']?0:1)"; then
-            npm run build:client
-          elif node -e "const p=require('./package.json'); process.exit(p.scripts && p.scripts['build']?0:1)"; then
-            npm run build
-          else
-            npx vite build
-          fi
->>>>>>> 75acb1e8
 
       - name: Prepare site artifact (dist/public)
         run: |
