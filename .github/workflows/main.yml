name: Deploy client (Vite) to GitHub Pages

on:
  push:
    branches: [ main ]
  workflow_dispatch:

permissions:
  contents: read
  pages: write
  id-token: write

concurrency:
  group: pages
  cancel-in-progress: true

jobs:
  build:
    runs-on: ubuntu-latest
    steps:
      - name: Checkout
        uses: actions/checkout@v4

      - name: Setup Node
        uses: actions/setup-node@v4
        with:
          node-version: '20'
          cache: 'npm'

<<<<<<< HEAD
      - name: Install dependencies
        run: npm ci

      - name: Update browserslist database (optional)
        run: npx update-browserslist-db@latest || true
        continue-on-error: true
=======
      - name: Install dependencies (clean, reproducible)
        run: npm ci

      - name: Update Browserslist DB (optional)
        run: npx update-browserslist-db@latest || true
>>>>>>> c2c964ce

      - name: Setup Pages
        uses: actions/configure-pages@v5

<<<<<<< HEAD
      - name: Build Vite client
        run: npm run build:client
=======
      - name: Build Vite client (with fallback)
        run: |
          set -euxo pipefail
          # Show available scripts for debugging
          npm run || true
          if node -e "const p=require('./package.json'); process.exit(p.scripts && p.scripts['build:client']?0:1)"; then
            npm run build:client
          elif node -e "const p=require('./package.json'); process.exit(p.scripts && p.scripts['build']?0:1)"; then
            npm run build
          else
            npx vite build
          fi
>>>>>>> c2c964ce

      - name: Prepare site artifact (dist/public)
        run: |
          set -euxo pipefail
          mkdir -p _site
          rsync -a --delete dist/public/ _site/
          # Include custom domain if present
          if [ -f CNAME ]; then cp CNAME _site/CNAME; fi
          # SPA fallback for deep links
          if [ -f _site/index.html ] && [ ! -f _site/404.html ]; then cp _site/index.html _site/404.html; fi

      - name: Upload artifact
        uses: actions/upload-pages-artifact@v3
        with:
          path: _site

  deploy:
    environment:
      name: github-pages
      url: ${{ steps.deployment.outputs.page_url }}
    runs-on: ubuntu-latest
    needs: build
    steps:
      - name: Deploy to GitHub Pages
        id: deployment
        uses: actions/deploy-pages@v4<|MERGE_RESOLUTION|>--- conflicted
+++ resolved
@@ -27,28 +27,15 @@
           node-version: '20'
           cache: 'npm'
 
-<<<<<<< HEAD
-      - name: Install dependencies
-        run: npm ci
-
-      - name: Update browserslist database (optional)
-        run: npx update-browserslist-db@latest || true
-        continue-on-error: true
-=======
       - name: Install dependencies (clean, reproducible)
         run: npm ci
 
       - name: Update Browserslist DB (optional)
         run: npx update-browserslist-db@latest || true
->>>>>>> c2c964ce
 
       - name: Setup Pages
         uses: actions/configure-pages@v5
 
-<<<<<<< HEAD
-      - name: Build Vite client
-        run: npm run build:client
-=======
       - name: Build Vite client (with fallback)
         run: |
           set -euxo pipefail
@@ -61,7 +48,6 @@
           else
             npx vite build
           fi
->>>>>>> c2c964ce
 
       - name: Prepare site artifact (dist/public)
         run: |
