modules = ["nodejs-20", "web", "postgresql-16", "python-3.11", "python3"]
run = "npm run dev"
hidden = [".config", ".git", "generated-icon.png", "node_modules", "dist"]

[nix]
channel = "stable-24_05"
packages = ["cairo", "chromium", "ffmpeg-full", "freetype", "ghostscript", "glib", "glibcLocales", "gobject-introspection", "gtk3", "imagemagick", "lcms2", "libimagequant", "libjpeg", "libjpeg_turbo", "libpng", "libtiff", "libuuid", "libwebp", "libxcrypt", "openjpeg", "pkg-config", "qhull", "tcl", "tk", "which", "zlib"]

[deployment]
deploymentTarget = "autoscale"
build = ["npm", "run", "build"]
run = ["npm", "run", "start"]

[[ports]]
localPort = 3000
externalPort = 5000

[[ports]]
localPort = 5000
externalPort = 80

[[ports]]
localPort = 34659
externalPort = 3001

[[ports]]
localPort = 38431
externalPort = 3000

[[ports]]
localPort = 43643
externalPort = 3003

[[ports]]
<<<<<<< HEAD
=======
localPort = 44747
externalPort = 4200

[[ports]]
>>>>>>> fbd7b7a1
localPort = 45993
externalPort = 3002

[env]
PORT = "5000"

[workflows]
runButton = "Project"

[[workflows.workflow]]
name = "Project"
mode = "parallel"
author = "agent"

[[workflows.workflow.tasks]]
task = "workflow.run"
args = "Start application"

[[workflows.workflow]]
name = "Start application"
author = "agent"

[[workflows.workflow.tasks]]
task = "shell.exec"
args = "npm run dev"
waitForPort = 5000

[agent]
integrations = ["javascript_websocket:1.0.0", "javascript_openai:1.0.0", "javascript_object_storage:1.0.0", "javascript_log_in_with_replit:1.0.0", "javascript_google_analytics:1.0.0", "javascript_database:1.0.0"]

[objectStorage]
defaultBucketID = "replit-objstore-56e5bc9d-3e32-4f07-b8a5-8997fd74d0be"<|MERGE_RESOLUTION|>--- conflicted
+++ resolved
@@ -32,13 +32,10 @@
 externalPort = 3003
 
 [[ports]]
-<<<<<<< HEAD
-=======
 localPort = 44747
 externalPort = 4200
 
 [[ports]]
->>>>>>> fbd7b7a1
 localPort = 45993
 externalPort = 3002
 
